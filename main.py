--- conflicted
+++ resolved
@@ -198,52 +198,13 @@
 )
 
 agent = Agent(
-<<<<<<< HEAD
-    name="Property Insights Assistant",
-    instructions=agent_instructions,
-    tools=[search_properties, get_price_by_id, summarize_results]
-=======
-    name="Helpfull Assistant",
-    instructions="You are a helpful assistant capable of basic and scientific calculations and research based answers. You can perform arithmetic operations, trigonometric calculations, logarithms, and more. You can use the tools provided to answer the user's questions and can give normal questions answer normally like normal gpt and deepseek.",
+    name="SciMath Assistant",
+    instructions="You are a helpful assistant capable of basic and scientific calculations. You can perform arithmetic operations, trigonometric calculations, logarithms, and more. Use the tools provided to answer the user's questions.",
     tools=[
         add, subtract, multiply, average, power,
         square_root, factorial, sine, cosine, tangent, logarithm
     ]
->>>>>>> ba3f5190
-)
-
-# -------------------- SESSION MEMORY (persistent, no timeout, unlimited) --------------------
-conversation_history: List[Dict[str, Any]] = []  # each item: {"role":"user"/"assistant","content":str,"ts":unix_ts}
-
-def append_memory(role: str, content: str):
-    global conversation_history
-    conversation_history.append({"role": role, "content": content, "ts": time.time()})
-    # No trimming: keep all history until explicitly cleared
-
-def clear_memory():
-    global conversation_history
-    conversation_history = []
-
-def build_context_text() -> str:
-    """
-    Build a plaintext context to prepend to user's new message. This helps the LLM
-    resolve follow-ups using the entire conversation history.
-    """
-    if not conversation_history:
-        return ""
-    lines = []
-    for entry in conversation_history:
-        role = entry["role"]
-        lines.append(f"{role.upper()}: {entry['content']}")
-    return "CONTEXT:\n" + "\n".join(lines) + "\n\n"
-
-# -------------------- GUARDRAIL (quick check before contacting model) --------------------
-def is_property_query(query: str) -> bool:
-    hints = ["rent", "sale", "buy", "sell", "price", "property", "plot", "villa", "flat", "apartment",
-             "bedroom", "bedrooms", "for rent", "for sale", "sq", "sqy", "precinct", "id", "propid", "karachi",
-             "lahore", "bahria", "house", "commercial", "residential", "office", "shop", "plot"]
-    q = query.lower()
-    return any(h in q for h in hints)
+)
 
 # -------------------- TOP-LEVEL LOOP (Streamlit app) --------------------
 st.set_page_config(page_title="Ali — Property Insights Assistant", layout="wide")
